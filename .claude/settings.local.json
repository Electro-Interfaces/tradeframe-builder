{
  "permissions": {
    "allow": [
      "Bash(find:*)",
      "Bash(npx tsc:*)",
      "Bash(npm run dev)",
      "Bash(npm run build:*)",
      "Bash(git checkout:*)",
      "WebFetch(domain:localhost)",
      "Bash(curl:*)",
      "Bash(node:*)",
      "Bash(powershell:*)",
      "Bash(del \"C:\\Users\\localadm\\Documents\\tradeframe-builder\\src\\TestComponent.tsx\")",
      "Bash(del \"src\\components\\layout\\FullWidthLayout.tsx\")",
      "Bash(git add:*)",
      "Bash(npx tsx:*)",
      "Bash(move .claudesettings.local.json .claudesettings.local.json.backup)",
      "Bash(git commit:*)",
      "Bash(git push:*)",
      "Bash(pkill:*)",
      "Read(F:\\Users\\localadm\\Downloads\\Telegram Desktop/**)",
      "Bash(dir \"C:\\Users\\localadm\\Documents\\tradeframe-builder\\src\\types\")",
      "Read(F:\\Users\\localadm\\Downloads/**)",
      "Read(F:\\Users\\localadm\\Downloads/**)",
      "Bash(grep:*)",
<<<<<<< HEAD
      "Bash(start http://localhost:3015/equipment)",
      "Bash(git pull:*)",
      "Bash(git commit:*)"
=======
      "Bash(npm run lint)",
      "Bash(npx eslint:*)"
>>>>>>> 6341a183
    ],
    "deny": [],
    "ask": []
  }
}<|MERGE_RESOLUTION|>--- conflicted
+++ resolved
@@ -23,14 +23,11 @@
       "Read(F:\\Users\\localadm\\Downloads/**)",
       "Read(F:\\Users\\localadm\\Downloads/**)",
       "Bash(grep:*)",
-<<<<<<< HEAD
       "Bash(start http://localhost:3015/equipment)",
       "Bash(git pull:*)",
-      "Bash(git commit:*)"
-=======
+      "Bash(git commit:*)",
       "Bash(npm run lint)",
       "Bash(npx eslint:*)"
->>>>>>> 6341a183
     ],
     "deny": [],
     "ask": []
